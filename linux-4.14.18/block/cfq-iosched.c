--- conflicted
+++ resolved
@@ -2527,15 +2527,9 @@
 }
 
 /*
-<<<<<<< HEAD
 ***iosched如何合并request***
-*1)如何保证next fifo_time早于rq？
-*2)rr是什么？
-=======
-***iosched如何合并request 
 1)如何保证next fifo_time早于rq？
 2)rr是什么？
->>>>>>> f21e06b7
 */
 static void
 cfq_merged_requests(struct request_queue *q, struct request *rq,
@@ -2547,22 +2541,14 @@
 	/*
 	 * reposition in fifo if next is older than rq
 	 */
-<<<<<<< HEAD
-	/*a1.同一cfq_queue且next request时间较早,将next queuelist的request移到rq上*/
-=======
 	 /*a1.同一cfq_queue且next request时间较早,将next queuelist的request移到rq上*/
->>>>>>> f21e06b7
 	if (!list_empty(&rq->queuelist) && !list_empty(&next->queuelist) &&
 	    next->fifo_time < rq->fifo_time &&
 	    cfqq == RQ_CFQQ(next)) {
 		list_move(&rq->queuelist, &next->queuelist);
 		rq->fifo_time = next->fifo_time;
 	}
-<<<<<<< HEAD
-	
-=======
-
->>>>>>> f21e06b7
+
 	/*a2.更新next_rq若next_rq是合并的next*/
 	if (cfqq->next_rq == next)
 		cfqq->next_rq = rq;
@@ -2576,11 +2562,7 @@
 	 * from the service tree. If it's the active_queue,
 	 * cfq_dispatch_requests() will choose to expire it or do idle
 	 */
-<<<<<<< HEAD
-	/*a4.从service tree中删除 rr是什么？*/
-=======
 	 /*a4.从service tree中删除 rr是什么？*/
->>>>>>> f21e06b7
 	if (cfq_cfqq_on_rr(cfqq) && RB_EMPTY_ROOT(&cfqq->sort_list) &&
 	    cfqq != cfqd->active_queue)
 		cfq_del_cfqq_rr(cfqd, cfqq);
