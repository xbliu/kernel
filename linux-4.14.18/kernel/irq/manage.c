/*
 * linux/kernel/irq/manage.c
 *
 * Copyright (C) 1992, 1998-2006 Linus Torvalds, Ingo Molnar
 * Copyright (C) 2005-2006 Thomas Gleixner
 *
 * This file contains driver APIs to the irq subsystem.
 */

#define pr_fmt(fmt) "genirq: " fmt

#include <linux/irq.h>
#include <linux/kthread.h>
#include <linux/module.h>
#include <linux/random.h>
#include <linux/interrupt.h>
#include <linux/slab.h>
#include <linux/sched.h>
#include <linux/sched/rt.h>
#include <linux/sched/task.h>
#include <uapi/linux/sched/types.h>
#include <linux/task_work.h>

#include "internals.h"

#ifdef CONFIG_IRQ_FORCED_THREADING
__read_mostly bool force_irqthreads;

static int __init setup_forced_irqthreads(char *arg)
{
	force_irqthreads = true;
	return 0;
}
early_param("threadirqs", setup_forced_irqthreads);
#endif

static void __synchronize_hardirq(struct irq_desc *desc)
{
	bool inprogress;

	do {
		unsigned long flags;

		/*
		 * Wait until we're out of the critical section.  This might
		 * give the wrong answer due to the lack of memory barriers.
		 */
		while (irqd_irq_inprogress(&desc->irq_data))
			cpu_relax();

		/* Ok, that indicated we're done: double-check carefully. */
		raw_spin_lock_irqsave(&desc->lock, flags);
		inprogress = irqd_irq_inprogress(&desc->irq_data);
		raw_spin_unlock_irqrestore(&desc->lock, flags);

		/* Oops, that failed? */
	} while (inprogress);
}

/**
 *	synchronize_hardirq - wait for pending hard IRQ handlers (on other CPUs)
 *	@irq: interrupt number to wait for
 *
 *	This function waits for any pending hard IRQ handlers for this
 *	interrupt to complete before returning. If you use this
 *	function while holding a resource the IRQ handler may need you
 *	will deadlock. It does not take associated threaded handlers
 *	into account.
 *
 *	Do not use this for shutdown scenarios where you must be sure
 *	that all parts (hardirq and threaded handler) have completed.
 *
 *	Returns: false if a threaded handler is active.
 *
 *	This function may be called - with care - from IRQ context.
 */
bool synchronize_hardirq(unsigned int irq)
{
	struct irq_desc *desc = irq_to_desc(irq);

	if (desc) {
		__synchronize_hardirq(desc);
		return !atomic_read(&desc->threads_active);
	}

	return true;
}
EXPORT_SYMBOL(synchronize_hardirq);

/**
 *	synchronize_irq - wait for pending IRQ handlers (on other CPUs)
 *	@irq: interrupt number to wait for
 *
 *	This function waits for any pending IRQ handlers for this interrupt
 *	to complete before returning. If you use this function while
 *	holding a resource the IRQ handler may need you will deadlock.
 *
 *	This function may be called - with care - from IRQ context.
 */
void synchronize_irq(unsigned int irq)
{
	struct irq_desc *desc = irq_to_desc(irq);

	if (desc) {
		__synchronize_hardirq(desc);
		/*
		 * We made sure that no hardirq handler is
		 * running. Now verify that no threaded handlers are
		 * active.
		 */
		wait_event(desc->wait_for_threads,
			   !atomic_read(&desc->threads_active));
	}
}
EXPORT_SYMBOL(synchronize_irq);

#ifdef CONFIG_SMP
cpumask_var_t irq_default_affinity;

static bool __irq_can_set_affinity(struct irq_desc *desc)
{
	if (!desc || !irqd_can_balance(&desc->irq_data) ||
	    !desc->irq_data.chip || !desc->irq_data.chip->irq_set_affinity)
		return false;
	return true;
}

/**
 *	irq_can_set_affinity - Check if the affinity of a given irq can be set
 *	@irq:		Interrupt to check
 *
 */
int irq_can_set_affinity(unsigned int irq)
{
	return __irq_can_set_affinity(irq_to_desc(irq));
}

/**
 * irq_can_set_affinity_usr - Check if affinity of a irq can be set from user space
 * @irq:	Interrupt to check
 *
 * Like irq_can_set_affinity() above, but additionally checks for the
 * AFFINITY_MANAGED flag.
 */
bool irq_can_set_affinity_usr(unsigned int irq)
{
	struct irq_desc *desc = irq_to_desc(irq);

	return __irq_can_set_affinity(desc) &&
		!irqd_affinity_is_managed(&desc->irq_data);
}

/**
 *	irq_set_thread_affinity - Notify irq threads to adjust affinity
 *	@desc:		irq descriptor which has affitnity changed
 *
 *	We just set IRQTF_AFFINITY and delegate the affinity setting
 *	to the interrupt thread itself. We can not call
 *	set_cpus_allowed_ptr() here as we hold desc->lock and this
 *	code can be called from hard interrupt context.
 */
void irq_set_thread_affinity(struct irq_desc *desc)
{
	struct irqaction *action;

	for_each_action_of_desc(desc, action)
		if (action->thread)
			set_bit(IRQTF_AFFINITY, &action->thread_flags);
}

static void irq_validate_effective_affinity(struct irq_data *data)
{
#ifdef CONFIG_GENERIC_IRQ_EFFECTIVE_AFF_MASK
	const struct cpumask *m = irq_data_get_effective_affinity_mask(data);
	struct irq_chip *chip = irq_data_get_irq_chip(data);

	if (!cpumask_empty(m))
		return;
	pr_warn_once("irq_chip %s did not update eff. affinity mask of irq %u\n",
		     chip->name, data->irq);
#endif
}

int irq_do_set_affinity(struct irq_data *data, const struct cpumask *mask,
			bool force)
{
	struct irq_desc *desc = irq_data_to_desc(data);
	struct irq_chip *chip = irq_data_get_irq_chip(data);
	int ret;

	if (!chip || !chip->irq_set_affinity)
		return -EINVAL;

	ret = chip->irq_set_affinity(data, mask, force);
	switch (ret) {
	case IRQ_SET_MASK_OK:
	case IRQ_SET_MASK_OK_DONE:
		cpumask_copy(desc->irq_common_data.affinity, mask);
	case IRQ_SET_MASK_OK_NOCOPY:
		irq_validate_effective_affinity(data);
		irq_set_thread_affinity(desc);
		ret = 0;
	}

	return ret;
}

int irq_set_affinity_locked(struct irq_data *data, const struct cpumask *mask,
			    bool force)
{
	struct irq_chip *chip = irq_data_get_irq_chip(data);
	struct irq_desc *desc = irq_data_to_desc(data);
	int ret = 0;

	if (!chip || !chip->irq_set_affinity)
		return -EINVAL;

	if (irq_can_move_pcntxt(data)) {
		ret = irq_do_set_affinity(data, mask, force);
	} else {
		irqd_set_move_pending(data);
		irq_copy_pending(desc, mask);
	}

	if (desc->affinity_notify) {
		kref_get(&desc->affinity_notify->kref);
		schedule_work(&desc->affinity_notify->work);
	}
	irqd_set(data, IRQD_AFFINITY_SET);

	return ret;
}

int __irq_set_affinity(unsigned int irq, const struct cpumask *mask, bool force)
{
	struct irq_desc *desc = irq_to_desc(irq);
	unsigned long flags;
	int ret;

	if (!desc)
		return -EINVAL;

	raw_spin_lock_irqsave(&desc->lock, flags);
	ret = irq_set_affinity_locked(irq_desc_get_irq_data(desc), mask, force);
	raw_spin_unlock_irqrestore(&desc->lock, flags);
	return ret;
}

int irq_set_affinity_hint(unsigned int irq, const struct cpumask *m)
{
	unsigned long flags;
	struct irq_desc *desc = irq_get_desc_lock(irq, &flags, IRQ_GET_DESC_CHECK_GLOBAL);

	if (!desc)
		return -EINVAL;
	desc->affinity_hint = m;
	irq_put_desc_unlock(desc, flags);
	/* set the initial affinity to prevent every interrupt being on CPU0 */
	if (m)
		__irq_set_affinity(irq, m, false);
	return 0;
}
EXPORT_SYMBOL_GPL(irq_set_affinity_hint);

static void irq_affinity_notify(struct work_struct *work)
{
	struct irq_affinity_notify *notify =
		container_of(work, struct irq_affinity_notify, work);
	struct irq_desc *desc = irq_to_desc(notify->irq);
	cpumask_var_t cpumask;
	unsigned long flags;

	if (!desc || !alloc_cpumask_var(&cpumask, GFP_KERNEL))
		goto out;

	raw_spin_lock_irqsave(&desc->lock, flags);
	if (irq_move_pending(&desc->irq_data))
		irq_get_pending(cpumask, desc);
	else
		cpumask_copy(cpumask, desc->irq_common_data.affinity);
	raw_spin_unlock_irqrestore(&desc->lock, flags);

	notify->notify(notify, cpumask);

	free_cpumask_var(cpumask);
out:
	kref_put(&notify->kref, notify->release);
}

/**
 *	irq_set_affinity_notifier - control notification of IRQ affinity changes
 *	@irq:		Interrupt for which to enable/disable notification
 *	@notify:	Context for notification, or %NULL to disable
 *			notification.  Function pointers must be initialised;
 *			the other fields will be initialised by this function.
 *
 *	Must be called in process context.  Notification may only be enabled
 *	after the IRQ is allocated and must be disabled before the IRQ is
 *	freed using free_irq().
 */
int
irq_set_affinity_notifier(unsigned int irq, struct irq_affinity_notify *notify)
{
	struct irq_desc *desc = irq_to_desc(irq);
	struct irq_affinity_notify *old_notify;
	unsigned long flags;

	/* The release function is promised process context */
	might_sleep();

	if (!desc)
		return -EINVAL;

	/* Complete initialisation of *notify */
	if (notify) {
		notify->irq = irq;
		kref_init(&notify->kref);
		INIT_WORK(&notify->work, irq_affinity_notify);
	}

	raw_spin_lock_irqsave(&desc->lock, flags);
	old_notify = desc->affinity_notify;
	desc->affinity_notify = notify;
	raw_spin_unlock_irqrestore(&desc->lock, flags);

	if (old_notify)
		kref_put(&old_notify->kref, old_notify->release);

	return 0;
}
EXPORT_SYMBOL_GPL(irq_set_affinity_notifier);

#ifndef CONFIG_AUTO_IRQ_AFFINITY
/*
 * Generic version of the affinity autoselector.
 */
int irq_setup_affinity(struct irq_desc *desc)
{
	struct cpumask *set = irq_default_affinity;
	int ret, node = irq_desc_get_node(desc);
	static DEFINE_RAW_SPINLOCK(mask_lock);
	static struct cpumask mask;

	/* Excludes PER_CPU and NO_BALANCE interrupts */
	if (!__irq_can_set_affinity(desc))
		return 0;

	raw_spin_lock(&mask_lock);
	/*
	 * Preserve the managed affinity setting and a userspace affinity
	 * setup, but make sure that one of the targets is online.
	 */
	if (irqd_affinity_is_managed(&desc->irq_data) ||
	    irqd_has_set(&desc->irq_data, IRQD_AFFINITY_SET)) {
		if (cpumask_intersects(desc->irq_common_data.affinity,
				       cpu_online_mask))
			set = desc->irq_common_data.affinity;
		else
			irqd_clear(&desc->irq_data, IRQD_AFFINITY_SET);
	}

	cpumask_and(&mask, cpu_online_mask, set);
	if (node != NUMA_NO_NODE) {
		const struct cpumask *nodemask = cpumask_of_node(node);

		/* make sure at least one of the cpus in nodemask is online */
		if (cpumask_intersects(&mask, nodemask))
			cpumask_and(&mask, &mask, nodemask);
	}
	ret = irq_do_set_affinity(&desc->irq_data, &mask, false);
	raw_spin_unlock(&mask_lock);
	return ret;
}
#else
/* Wrapper for ALPHA specific affinity selector magic */
int irq_setup_affinity(struct irq_desc *desc)
{
	return irq_select_affinity(irq_desc_get_irq(desc));
}
#endif

/*
 * Called when a bogus affinity is set via /proc/irq
 */
int irq_select_affinity_usr(unsigned int irq)
{
	struct irq_desc *desc = irq_to_desc(irq);
	unsigned long flags;
	int ret;

	raw_spin_lock_irqsave(&desc->lock, flags);
	ret = irq_setup_affinity(desc);
	raw_spin_unlock_irqrestore(&desc->lock, flags);
	return ret;
}
#endif

/**
 *	irq_set_vcpu_affinity - Set vcpu affinity for the interrupt
 *	@irq: interrupt number to set affinity
 *	@vcpu_info: vCPU specific data
 *
 *	This function uses the vCPU specific data to set the vCPU
 *	affinity for an irq. The vCPU specific data is passed from
 *	outside, such as KVM. One example code path is as below:
 *	KVM -> IOMMU -> irq_set_vcpu_affinity().
 */
int irq_set_vcpu_affinity(unsigned int irq, void *vcpu_info)
{
	unsigned long flags;
	struct irq_desc *desc = irq_get_desc_lock(irq, &flags, 0);
	struct irq_data *data;
	struct irq_chip *chip;
	int ret = -ENOSYS;

	if (!desc)
		return -EINVAL;

	data = irq_desc_get_irq_data(desc);
	do {
		chip = irq_data_get_irq_chip(data);
		if (chip && chip->irq_set_vcpu_affinity)
			break;
#ifdef CONFIG_IRQ_DOMAIN_HIERARCHY
		data = data->parent_data;
#else
		data = NULL;
#endif
	} while (data);

	if (data)
		ret = chip->irq_set_vcpu_affinity(data, vcpu_info);
	irq_put_desc_unlock(desc, flags);

	return ret;
}
EXPORT_SYMBOL_GPL(irq_set_vcpu_affinity);

void __disable_irq(struct irq_desc *desc)
{
	if (!desc->depth++)
		irq_disable(desc);
}

static int __disable_irq_nosync(unsigned int irq)
{
	unsigned long flags;
	struct irq_desc *desc = irq_get_desc_buslock(irq, &flags, IRQ_GET_DESC_CHECK_GLOBAL);

	if (!desc)
		return -EINVAL;
	__disable_irq(desc);
	irq_put_desc_busunlock(desc, flags);
	return 0;
}

/**
 *	disable_irq_nosync - disable an irq without waiting
 *	@irq: Interrupt to disable
 *
 *	Disable the selected interrupt line.  Disables and Enables are
 *	nested.
 *	Unlike disable_irq(), this function does not ensure existing
 *	instances of the IRQ handler have completed before returning.
 *
 *	This function may be called from IRQ context.
 */
void disable_irq_nosync(unsigned int irq)
{
	__disable_irq_nosync(irq);
}
EXPORT_SYMBOL(disable_irq_nosync);

/**
 *	disable_irq - disable an irq and wait for completion
 *	@irq: Interrupt to disable
 *
 *	Disable the selected interrupt line.  Enables and Disables are
 *	nested.
 *	This function waits for any pending IRQ handlers for this interrupt
 *	to complete before returning. If you use this function while
 *	holding a resource the IRQ handler may need you will deadlock.
 *
 *	This function may be called - with care - from IRQ context.
 */
void disable_irq(unsigned int irq)
{
	if (!__disable_irq_nosync(irq))
		synchronize_irq(irq);
}
EXPORT_SYMBOL(disable_irq);

/**
 *	disable_hardirq - disables an irq and waits for hardirq completion
 *	@irq: Interrupt to disable
 *
 *	Disable the selected interrupt line.  Enables and Disables are
 *	nested.
 *	This function waits for any pending hard IRQ handlers for this
 *	interrupt to complete before returning. If you use this function while
 *	holding a resource the hard IRQ handler may need you will deadlock.
 *
 *	When used to optimistically disable an interrupt from atomic context
 *	the return value must be checked.
 *
 *	Returns: false if a threaded handler is active.
 *
 *	This function may be called - with care - from IRQ context.
 */
bool disable_hardirq(unsigned int irq)
{
	if (!__disable_irq_nosync(irq))
		return synchronize_hardirq(irq);

	return false;
}
EXPORT_SYMBOL_GPL(disable_hardirq);

void __enable_irq(struct irq_desc *desc)
{
	switch (desc->depth) {
	case 0:
 err_out:
		WARN(1, KERN_WARNING "Unbalanced enable for IRQ %d\n",
		     irq_desc_get_irq(desc));
		break;
	case 1: {
		if (desc->istate & IRQS_SUSPENDED)
			goto err_out;
		/* Prevent probing on this irq: */
		irq_settings_set_noprobe(desc);
		/*
		 * Call irq_startup() not irq_enable() here because the
		 * interrupt might be marked NOAUTOEN. So irq_startup()
		 * needs to be invoked when it gets enabled the first
		 * time. If it was already started up, then irq_startup()
		 * will invoke irq_enable() under the hood.
		 */
		irq_startup(desc, IRQ_RESEND, IRQ_START_COND);
		break;
	}
	default:
		desc->depth--;
	}
}

/**
 *	enable_irq - enable handling of an irq
 *	@irq: Interrupt to enable
 *
 *	Undoes the effect of one call to disable_irq().  If this
 *	matches the last disable, processing of interrupts on this
 *	IRQ line is re-enabled.
 *
 *	This function may be called from IRQ context only when
 *	desc->irq_data.chip->bus_lock and desc->chip->bus_sync_unlock are NULL !
 */
void enable_irq(unsigned int irq)
{
	unsigned long flags;
	struct irq_desc *desc = irq_get_desc_buslock(irq, &flags, IRQ_GET_DESC_CHECK_GLOBAL);

	if (!desc)
		return;
	if (WARN(!desc->irq_data.chip,
		 KERN_ERR "enable_irq before setup/request_irq: irq %u\n", irq))
		goto out;

	__enable_irq(desc);
out:
	irq_put_desc_busunlock(desc, flags);
}
EXPORT_SYMBOL(enable_irq);

static int set_irq_wake_real(unsigned int irq, unsigned int on)
{
	struct irq_desc *desc = irq_to_desc(irq);
	int ret = -ENXIO;

	if (irq_desc_get_chip(desc)->flags &  IRQCHIP_SKIP_SET_WAKE)
		return 0;

	if (desc->irq_data.chip->irq_set_wake)
		ret = desc->irq_data.chip->irq_set_wake(&desc->irq_data, on);

	return ret;
}

/**
 *	irq_set_irq_wake - control irq power management wakeup
 *	@irq:	interrupt to control
 *	@on:	enable/disable power management wakeup
 *
 *	Enable/disable power management wakeup mode, which is
 *	disabled by default.  Enables and disables must match,
 *	just as they match for non-wakeup mode support.
 *
 *	Wakeup mode lets this IRQ wake the system from sleep
 *	states like "suspend to RAM".
 */
int irq_set_irq_wake(unsigned int irq, unsigned int on)
{
	unsigned long flags;
	struct irq_desc *desc = irq_get_desc_buslock(irq, &flags, IRQ_GET_DESC_CHECK_GLOBAL);
	int ret = 0;

	if (!desc)
		return -EINVAL;

	/* wakeup-capable irqs can be shared between drivers that
	 * don't need to have the same sleep mode behaviors.
	 */
	if (on) {
		if (desc->wake_depth++ == 0) {
			ret = set_irq_wake_real(irq, on);
			if (ret)
				desc->wake_depth = 0;
			else
				irqd_set(&desc->irq_data, IRQD_WAKEUP_STATE);
		}
	} else {
		if (desc->wake_depth == 0) {
			WARN(1, "Unbalanced IRQ %d wake disable\n", irq);
		} else if (--desc->wake_depth == 0) {
			ret = set_irq_wake_real(irq, on);
			if (ret)
				desc->wake_depth = 1;
			else
				irqd_clear(&desc->irq_data, IRQD_WAKEUP_STATE);
		}
	}
	irq_put_desc_busunlock(desc, flags);
	return ret;
}
EXPORT_SYMBOL(irq_set_irq_wake);

/*
 * Internal function that tells the architecture code whether a
 * particular irq has been exclusively allocated or is available
 * for driver use.
 */
int can_request_irq(unsigned int irq, unsigned long irqflags)
{
	unsigned long flags;
	struct irq_desc *desc = irq_get_desc_lock(irq, &flags, 0);
	int canrequest = 0;

	if (!desc)
		return 0;

	if (irq_settings_can_request(desc)) {
		if (!desc->action ||
		    irqflags & desc->action->flags & IRQF_SHARED)
			canrequest = 1;
	}
	irq_put_desc_unlock(desc, flags);
	return canrequest;
}

int __irq_set_trigger(struct irq_desc *desc, unsigned long flags)
{
	struct irq_chip *chip = desc->irq_data.chip;
	int ret, unmask = 0;

	if (!chip || !chip->irq_set_type) {
		/*
		 * IRQF_TRIGGER_* but the PIC does not support multiple
		 * flow-types?
		 */
		pr_debug("No set_type function for IRQ %d (%s)\n",
			 irq_desc_get_irq(desc),
			 chip ? (chip->name ? : "unknown") : "unknown");
		return 0;
	}

	if (chip->flags & IRQCHIP_SET_TYPE_MASKED) {
		if (!irqd_irq_masked(&desc->irq_data))
			mask_irq(desc);
		if (!irqd_irq_disabled(&desc->irq_data))
			unmask = 1;
	}

	/* Mask all flags except trigger mode */
	flags &= IRQ_TYPE_SENSE_MASK;
	ret = chip->irq_set_type(&desc->irq_data, flags);

	switch (ret) {
	case IRQ_SET_MASK_OK:
	case IRQ_SET_MASK_OK_DONE:
		irqd_clear(&desc->irq_data, IRQD_TRIGGER_MASK);
		irqd_set(&desc->irq_data, flags);

	case IRQ_SET_MASK_OK_NOCOPY:
		flags = irqd_get_trigger_type(&desc->irq_data);
		irq_settings_set_trigger_mask(desc, flags);
		irqd_clear(&desc->irq_data, IRQD_LEVEL);
		irq_settings_clr_level(desc);
		if (flags & IRQ_TYPE_LEVEL_MASK) {
			irq_settings_set_level(desc);
			irqd_set(&desc->irq_data, IRQD_LEVEL);
		}

		ret = 0;
		break;
	default:
		pr_err("Setting trigger mode %lu for irq %u failed (%pF)\n",
		       flags, irq_desc_get_irq(desc), chip->irq_set_type);
	}
	if (unmask)
		unmask_irq(desc);
	return ret;
}

#ifdef CONFIG_HARDIRQS_SW_RESEND
int irq_set_parent(int irq, int parent_irq)
{
	unsigned long flags;
	struct irq_desc *desc = irq_get_desc_lock(irq, &flags, 0);

	if (!desc)
		return -EINVAL;

	desc->parent_irq = parent_irq;

	irq_put_desc_unlock(desc, flags);
	return 0;
}
EXPORT_SYMBOL_GPL(irq_set_parent);
#endif

/*
 * Default primary interrupt handler for threaded interrupts. Is
 * assigned as primary handler when request_threaded_irq is called
 * with handler == NULL. Useful for oneshot interrupts.
 */
static irqreturn_t irq_default_primary_handler(int irq, void *dev_id)
{
	return IRQ_WAKE_THREAD;
}

/*
 * Primary handler for nested threaded interrupts. Should never be
 * called.
 */
static irqreturn_t irq_nested_primary_handler(int irq, void *dev_id)
{
	WARN(1, "Primary handler called for nested irq %d\n", irq);
	return IRQ_NONE;
}

static irqreturn_t irq_forced_secondary_handler(int irq, void *dev_id)
{
	WARN(1, "Secondary action handler called for irq %d\n", irq);
	return IRQ_NONE;
}

static int irq_wait_for_interrupt(struct irqaction *action)
{
	set_current_state(TASK_INTERRUPTIBLE);

	while (!kthread_should_stop()) {

		if (test_and_clear_bit(IRQTF_RUNTHREAD,
				       &action->thread_flags)) {
			__set_current_state(TASK_RUNNING);
			return 0;
		}
		schedule();
		set_current_state(TASK_INTERRUPTIBLE);
	}
	__set_current_state(TASK_RUNNING);
	return -1;
}

/*
 * Oneshot interrupts keep the irq line masked until the threaded
 * handler finished. unmask if the interrupt has not been disabled and
 * is marked MASKED.
 */
static void irq_finalize_oneshot(struct irq_desc *desc,
				 struct irqaction *action)
{
	if (!(desc->istate & IRQS_ONESHOT) ||
	    action->handler == irq_forced_secondary_handler)
		return;
again:
	chip_bus_lock(desc);
	raw_spin_lock_irq(&desc->lock);

	/*
	 * Implausible though it may be we need to protect us against
	 * the following scenario:
	 *
	 * The thread is faster done than the hard interrupt handler
	 * on the other CPU. If we unmask the irq line then the
	 * interrupt can come in again and masks the line, leaves due
	 * to IRQS_INPROGRESS and the irq line is masked forever.
	 *
	 * This also serializes the state of shared oneshot handlers
	 * versus "desc->threads_onehsot |= action->thread_mask;" in
	 * irq_wake_thread(). See the comment there which explains the
	 * serialization.
	 */
	if (unlikely(irqd_irq_inprogress(&desc->irq_data))) {
		raw_spin_unlock_irq(&desc->lock);
		chip_bus_sync_unlock(desc);
		cpu_relax();
		goto again;
	}

	/*
	 * Now check again, whether the thread should run. Otherwise
	 * we would clear the threads_oneshot bit of this thread which
	 * was just set.
	 */
	if (test_bit(IRQTF_RUNTHREAD, &action->thread_flags))
		goto out_unlock;

	desc->threads_oneshot &= ~action->thread_mask;

	if (!desc->threads_oneshot && !irqd_irq_disabled(&desc->irq_data) &&
	    irqd_irq_masked(&desc->irq_data))
		unmask_threaded_irq(desc);

out_unlock:
	raw_spin_unlock_irq(&desc->lock);
	chip_bus_sync_unlock(desc);
}

#ifdef CONFIG_SMP
/*
 * Check whether we need to change the affinity of the interrupt thread.
 */
static void
irq_thread_check_affinity(struct irq_desc *desc, struct irqaction *action)
{
	cpumask_var_t mask;
	bool valid = true;

	if (!test_and_clear_bit(IRQTF_AFFINITY, &action->thread_flags))
		return;

	/*
	 * In case we are out of memory we set IRQTF_AFFINITY again and
	 * try again next time
	 */
	if (!alloc_cpumask_var(&mask, GFP_KERNEL)) {
		set_bit(IRQTF_AFFINITY, &action->thread_flags);
		return;
	}

	raw_spin_lock_irq(&desc->lock);
	/*
	 * This code is triggered unconditionally. Check the affinity
	 * mask pointer. For CPU_MASK_OFFSTACK=n this is optimized out.
	 */
	if (cpumask_available(desc->irq_common_data.affinity))
		cpumask_copy(mask, desc->irq_common_data.affinity);
	else
		valid = false;
	raw_spin_unlock_irq(&desc->lock);

	if (valid)
		set_cpus_allowed_ptr(current, mask);
	free_cpumask_var(mask);
}
#else
static inline void
irq_thread_check_affinity(struct irq_desc *desc, struct irqaction *action) { }
#endif

/*
 * Interrupts which are not explicitely requested as threaded
 * interrupts rely on the implicit bh/preempt disable of the hard irq
 * context. So we need to disable bh here to avoid deadlocks and other
 * side effects.
 */
static irqreturn_t
irq_forced_thread_fn(struct irq_desc *desc, struct irqaction *action)
{
	irqreturn_t ret;

	local_bh_disable();
	ret = action->thread_fn(action->irq, action->dev_id);
	irq_finalize_oneshot(desc, action);
	local_bh_enable();
	return ret;
}

/*
 * Interrupts explicitly requested as threaded interrupts want to be
 * preemtible - many of them need to sleep and wait for slow busses to
 * complete.
 */
static irqreturn_t irq_thread_fn(struct irq_desc *desc,
		struct irqaction *action)
{
	irqreturn_t ret;

	ret = action->thread_fn(action->irq, action->dev_id);
	irq_finalize_oneshot(desc, action);
	return ret;
}

static void wake_threads_waitq(struct irq_desc *desc)
{
	if (atomic_dec_and_test(&desc->threads_active))
		wake_up(&desc->wait_for_threads);
}

static void irq_thread_dtor(struct callback_head *unused)
{
	struct task_struct *tsk = current;
	struct irq_desc *desc;
	struct irqaction *action;

	if (WARN_ON_ONCE(!(current->flags & PF_EXITING)))
		return;

	action = kthread_data(tsk);

	pr_err("exiting task \"%s\" (%d) is an active IRQ thread (irq %d)\n",
	       tsk->comm, tsk->pid, action->irq);


	desc = irq_to_desc(action->irq);
	/*
	 * If IRQTF_RUNTHREAD is set, we need to decrement
	 * desc->threads_active and wake possible waiters.
	 */
	if (test_and_clear_bit(IRQTF_RUNTHREAD, &action->thread_flags))
		wake_threads_waitq(desc);

	/* Prevent a stale desc->threads_oneshot */
	irq_finalize_oneshot(desc, action);
}

static void irq_wake_secondary(struct irq_desc *desc, struct irqaction *action)
{
	struct irqaction *secondary = action->secondary;

	if (WARN_ON_ONCE(!secondary))
		return;

	raw_spin_lock_irq(&desc->lock);
	__irq_wake_thread(desc, secondary);
	raw_spin_unlock_irq(&desc->lock);
}

/*
 * Interrupt handler thread
 */
static int irq_thread(void *data)
{
	struct callback_head on_exit_work;
	struct irqaction *action = data;
	struct irq_desc *desc = irq_to_desc(action->irq);
	irqreturn_t (*handler_fn)(struct irq_desc *desc,
			struct irqaction *action);

	if (force_irqthreads && test_bit(IRQTF_FORCED_THREAD,
					&action->thread_flags))
		handler_fn = irq_forced_thread_fn;
	else
		handler_fn = irq_thread_fn;

	init_task_work(&on_exit_work, irq_thread_dtor);
	task_work_add(current, &on_exit_work, false);

	irq_thread_check_affinity(desc, action);

	while (!irq_wait_for_interrupt(action)) {
		irqreturn_t action_ret;

		irq_thread_check_affinity(desc, action);

		action_ret = handler_fn(desc, action);
		if (action_ret == IRQ_HANDLED)
			atomic_inc(&desc->threads_handled);
		if (action_ret == IRQ_WAKE_THREAD)
			irq_wake_secondary(desc, action);

		wake_threads_waitq(desc);
	}

	/*
	 * This is the regular exit path. __free_irq() is stopping the
	 * thread via kthread_stop() after calling
	 * synchronize_irq(). So neither IRQTF_RUNTHREAD nor the
	 * oneshot mask bit can be set. We cannot verify that as we
	 * cannot touch the oneshot mask at this point anymore as
	 * __setup_irq() might have given out currents thread_mask
	 * again.
	 */
	task_work_cancel(current, irq_thread_dtor);
	return 0;
}

/**
 *	irq_wake_thread - wake the irq thread for the action identified by dev_id
 *	@irq:		Interrupt line
 *	@dev_id:	Device identity for which the thread should be woken
 *
 */
void irq_wake_thread(unsigned int irq, void *dev_id)
{
	struct irq_desc *desc = irq_to_desc(irq);
	struct irqaction *action;
	unsigned long flags;

	if (!desc || WARN_ON(irq_settings_is_per_cpu_devid(desc)))
		return;

	raw_spin_lock_irqsave(&desc->lock, flags);
	for_each_action_of_desc(desc, action) {
		if (action->dev_id == dev_id) {
			if (action->thread)
				__irq_wake_thread(desc, action);
			break;
		}
	}
	raw_spin_unlock_irqrestore(&desc->lock, flags);
}
EXPORT_SYMBOL_GPL(irq_wake_thread);

static int irq_setup_forced_threading(struct irqaction *new)
{
    /*
    未设置force_irqthreads:表示内核未配置线程化中断 
    IRQF_NO_THREAD:用户不希望线程化中断 
    IRQF_PERCPU:smp中cpu私有化中断,不强制线程化
    IRQF_ONESHOT:中断是一次性触发的,不能嵌套.
    */
	if (!force_irqthreads)
		return 0;
	if (new->flags & (IRQF_NO_THREAD | IRQF_PERCPU | IRQF_ONESHOT))
		return 0;

	new->flags |= IRQF_ONESHOT; //强制线程化中断标志为ONESHOT型

	/*
	 * Handle the case where we have a real primary handler and a
	 * thread handler. We force thread them as well by creating a
	 * secondary action.
	 */
    /*
    对于new->thread_fn为空的情况直接强制线程化 
    对于已有primary handler与thread handler,将其作为二级线程化action. 
    <估计是怕primary handler处理时间太长影响线程化效率,这样一来的话线程不是太浪费了吗???>
    */
	if (new->handler != irq_default_primary_handler && new->thread_fn) {
		/* Allocate the secondary action */
		new->secondary = kzalloc(sizeof(struct irqaction), GFP_KERNEL);
		if (!new->secondary)
			return -ENOMEM;
		new->secondary->handler = irq_forced_secondary_handler;
		new->secondary->thread_fn = new->thread_fn;
		new->secondary->dev_id = new->dev_id;
		new->secondary->irq = new->irq;
		new->secondary->name = new->name;
	}
	/* Deal with the primary handler */
	set_bit(IRQTF_FORCED_THREAD, &new->thread_flags); //标志该中断是被强制线程化
	new->thread_fn = new->handler;
	new->handler = irq_default_primary_handler;
	return 0;
}

static int irq_request_resources(struct irq_desc *desc)
{
	struct irq_data *d = &desc->irq_data;
	struct irq_chip *c = d->chip;

	return c->irq_request_resources ? c->irq_request_resources(d) : 0;
}

static void irq_release_resources(struct irq_desc *desc)
{
	struct irq_data *d = &desc->irq_data;
	struct irq_chip *c = d->chip;

	if (c->irq_release_resources)
		c->irq_release_resources(d);
}

static int
setup_irq_thread(struct irqaction *new, unsigned int irq, bool secondary)
{
	struct task_struct *t;
	struct sched_param param = {
		.sched_priority = MAX_USER_RT_PRIO/2,
	};

	if (!secondary) {
		t = kthread_create(irq_thread, new, "irq/%d-%s", irq,
				   new->name);
	} else {
		t = kthread_create(irq_thread, new, "irq/%d-s-%s", irq,
				   new->name);
		param.sched_priority -= 1;
	}

	if (IS_ERR(t))
		return PTR_ERR(t);

	sched_setscheduler_nocheck(t, SCHED_FIFO, &param);

	/*
	 * We keep the reference to the task struct even if
	 * the thread dies to avoid that the interrupt code
	 * references an already freed task_struct.
	 */
	get_task_struct(t);
	new->thread = t;
	/*
	 * Tell the thread to set its affinity. This is
	 * important for shared interrupt handlers as we do
	 * not invoke setup_affinity() for the secondary
	 * handlers as everything is already set up. Even for
	 * interrupts marked with IRQF_NO_BALANCE this is
	 * correct as we want the thread to move to the cpu(s)
	 * on which the requesting code placed the interrupt.
	 */
	set_bit(IRQTF_AFFINITY, &new->thread_flags);
	return 0;
}

/*
 * Internal function to register an irqaction - typically used to
 * allocate special interrupts that are part of the architecture.
 *
 * Locking rules:
 *
 * desc->request_mutex	Provides serialization against a concurrent free_irq()
 *   chip_bus_lock	Provides serialization for slow bus operations
 *     desc->lock	Provides serialization against hard interrupts
 *
 * chip_bus_lock and desc->lock are sufficient for all other management and
 * interrupt related functions. desc->request_mutex solely serializes
 * request/free_irq().
 */
/*
主要有以下方面需要设置: 
1)中断的触发方式 
2)首次中断注册需要初始化相关中断资源 
3)对于共享中断,需要检测与之前的中断方式是否一致,挂入到action list 
4)对于非嵌套的线程化中断,需要创建线程 
5)中断强制线程化相关处理
*/
static int
__setup_irq(unsigned int irq, struct irq_desc *desc, struct irqaction *new)
{
	struct irqaction *old, **old_ptr;
	unsigned long flags, thread_mask = 0;
	int ret, nested, shared = 0;

	if (!desc)
		return -EINVAL;

	if (desc->irq_data.chip == &no_irq_chip)
		return -ENOSYS;
	if (!try_module_get(desc->owner))
		return -ENODEV;

	new->irq = irq; //关联上irq num

	/*
	 * If the trigger type is not specified by the caller,
	 * then use the default for this interrupt.
	 */
    /*irq触发类型未指定采用默认的触发类型*/
	if (!(new->flags & IRQF_TRIGGER_MASK))
		new->flags |= irqd_get_trigger_type(&desc->irq_data);

	/*
	 * Check whether the interrupt nests into another interrupt
	 * thread.
	 */
<<<<<<< HEAD
	/*
	nested中断无需primary handler
	*/ 
=======
    /*
    检测中断是否嵌套入另一个中断线程
    */
>>>>>>> 2452f4c5
	nested = irq_settings_is_nested_thread(desc);
	if (nested) {
		if (!new->thread_fn) {
			ret = -EINVAL;
			goto out_mput;
		}
		/*
		 * Replace the primary handler which was provided from
		 * the driver for non nested interrupt handling by the
		 * dummy function which warns when called.
		 */
		new->handler = irq_nested_primary_handler;
	} else {
<<<<<<< HEAD
		/*强制中断线程化处理:并非所有的中断能够中断线程化的*/
=======
        /*检测中断是否可以线程化<从硬件层面来看 如timer时钟中断就不能中断线程化>*/
>>>>>>> 2452f4c5
		if (irq_settings_can_thread(desc)) {
			ret = irq_setup_forced_threading(new); //????
			if (ret)
				goto out_mput;
		}
	}

	/*
	 * Create a handler thread when a thread function is supplied
	 * and the interrupt does not nest into another interrupt
	 * thread.
	 */
<<<<<<< HEAD
	/*设置非nested中断的线程化*/ 
=======
    /*非嵌套的线程化中断创建线程*/
>>>>>>> 2452f4c5
	if (new->thread_fn && !nested) {
		ret = setup_irq_thread(new, irq, false); //一级线程
		if (ret)
			goto out_mput;
		if (new->secondary) {
			ret = setup_irq_thread(new->secondary, irq, true); //二级线程
			if (ret)
				goto out_thread;
		}
	}

	/*
	 * Drivers are often written to work w/o knowledge about the
	 * underlying irq chip implementation, so a request for a
	 * threaded irq without a primary hard irq context handler
	 * requires the ONESHOT flag to be set. Some irq chips like
	 * MSI based interrupts are per se one shot safe. Check the
	 * chip flags, so we can avoid the unmask dance at the end of
	 * the threaded handler for those.
	 */
    /*有些芯片本身是one shot 安全的,无需设置*/
	if (desc->irq_data.chip->flags & IRQCHIP_ONESHOT_SAFE)
		new->flags &= ~IRQF_ONESHOT;

	/*
	 * Protects against a concurrent __free_irq() call which might wait
	 * for synchronize_irq() to complete without holding the optional
	 * chip bus lock and desc->lock.
	 */
	mutex_lock(&desc->request_mutex);

	/*
	 * Acquire bus lock as the irq_request_resources() callback below
	 * might rely on the serialization or the magic power management
	 * functions which are abusing the irq_bus_lock() callback,
	 */
	chip_bus_lock(desc);

	/* First installed action requests resources. */
<<<<<<< HEAD
	/*硬件中断资源初始化:如设置gpio为中断引脚*/
=======
    /*首次安装action需进行一些初始化*/
>>>>>>> 2452f4c5
	if (!desc->action) {
		ret = irq_request_resources(desc);
		if (ret) {
			pr_err("Failed to request resources for %s (irq %d) on irqchip %s\n",
			       new->name, irq, desc->irq_data.chip->name);
			goto out_bus_unlock;
		}
	}

	/*
	 * The following block of code has to be executed atomically
	 * protected against a concurrent interrupt and any of the other
	 * management calls which are not serialized via
	 * desc->request_mutex or the optional bus lock.
	 */
	/*共享中断action处理*/
	raw_spin_lock_irqsave(&desc->lock, flags);
	old_ptr = &desc->action;
	old = *old_ptr;
	if (old) {
		/*
		 * Can't share interrupts unless both agree to and are
		 * the same type (level, edge, polarity). So both flag
		 * fields must have IRQF_SHARED set and the bits which
		 * set the trigger type must match. Also all must
		 * agree on ONESHOT.
		 */
		unsigned int oldtype;

		/*
		 * If nobody did set the configuration before, inherit
		 * the one provided by the requester.
		 */
		/*
		共享中断两者需要以下条件一致才能共享:
		1)都设置了IRQF_SHARED
		2)中断的触发方式是一样的(电平、边沿、eoi)
		3)要么都是IRQF_ONESHOT或者IRQF_PERCPU,要么都不是(即ONESHOT/PERCPU属性需要一致)
		*/
		if (irqd_trigger_type_was_set(&desc->irq_data)) {
			oldtype = irqd_get_trigger_type(&desc->irq_data);
		} else {
			oldtype = new->flags & IRQF_TRIGGER_MASK;
			irqd_set_trigger_type(&desc->irq_data, oldtype);
		}

		if (!((old->flags & new->flags) & IRQF_SHARED) ||
		    (oldtype != (new->flags & IRQF_TRIGGER_MASK)) ||
		    ((old->flags ^ new->flags) & IRQF_ONESHOT))
			goto mismatch;

		/* All handlers must agree on per-cpuness */
		if ((old->flags & IRQF_PERCPU) !=
		    (new->flags & IRQF_PERCPU))
			goto mismatch;

		/* add new interrupt at end of irq queue */
		/*b2.new action加入到irq action list尾*/
		do {
			/*
			 * Or all existing action->thread_mask bits,
			 * so we can find the next zero bit for this
			 * new action.
			 */
			thread_mask |= old->thread_mask;
			old_ptr = &old->next;
			old = *old_ptr;
		} while (old);
		shared = 1;
	}

	/*
	 * Setup the thread mask for this irqaction for ONESHOT. For
	 * !ONESHOT irqs the thread mask is 0 so we can avoid a
	 * conditional in irq_wake_thread().
	 */
    /*
    handler = NULL但未设置oneshot标志且芯片本身不支one shot safe,会出问题. 
    对于ONESHOT型设置线程掩码
    */
	if (new->flags & IRQF_ONESHOT) {
		/*
		 * Unlikely to have 32 resp 64 irqs sharing one line,
		 * but who knows.
		 */
		if (thread_mask == ~0UL) {
			ret = -EBUSY;
			goto out_unlock;
		}
		/*
		 * The thread_mask for the action is or'ed to
		 * desc->thread_active to indicate that the
		 * IRQF_ONESHOT thread handler has been woken, but not
		 * yet finished. The bit is cleared when a thread
		 * completes. When all threads of a shared interrupt
		 * line have completed desc->threads_active becomes
		 * zero and the interrupt line is unmasked. See
		 * handle.c:irq_wake_thread() for further information.
		 *
		 * If no thread is woken by primary (hard irq context)
		 * interrupt handlers, then desc->threads_active is
		 * also checked for zero to unmask the irq line in the
		 * affected hard irq flow handlers
		 * (handle_[fasteoi|level]_irq).
		 *
		 * The new action gets the first zero bit of
		 * thread_mask assigned. See the loop above which or's
		 * all existing action->thread_mask bits.
		 */
		new->thread_mask = 1 << ffz(thread_mask);

	} else if (new->handler == irq_default_primary_handler &&
		   !(desc->irq_data.chip->flags & IRQCHIP_ONESHOT_SAFE)) {
		/*
		 * The interrupt was requested with handler = NULL, so
		 * we use the default primary handler for it. But it
		 * does not have the oneshot flag set. In combination
		 * with level interrupts this is deadly, because the
		 * default primary handler just wakes the thread, then
		 * the irq lines is reenabled, but the device still
		 * has the level irq asserted. Rinse and repeat....
		 *
		 * While this works for edge type interrupts, we play
		 * it safe and reject unconditionally because we can't
		 * say for sure which type this interrupt really
		 * has. The type flags are unreliable as the
		 * underlying chip implementation can override them.
		 */
		pr_err("Threaded irq requested with handler=NULL and !ONESHOT for irq %d\n",
		       irq);
		ret = -EINVAL;
		goto out_unlock;
	}

	if (!shared) {
		/*非共享中断处理*/
		init_waitqueue_head(&desc->wait_for_threads);

		/* Setup the type (level, edge polarity) if configured: */
		/*b1.设置触发方式*/
		if (new->flags & IRQF_TRIGGER_MASK) {
			ret = __irq_set_trigger(desc,
						new->flags & IRQF_TRIGGER_MASK);

			if (ret)
				goto out_unlock;
		}

		/*清除状态*/
		desc->istate &= ~(IRQS_AUTODETECT | IRQS_SPURIOUS_DISABLED | \
				  IRQS_ONESHOT | IRQS_WAITING);
		irqd_clear(&desc->irq_data, IRQD_IRQ_INPROGRESS);

		/*设置中断属性(PERCPU/ONESHOT/NOBALANCING/)*/
		if (new->flags & IRQF_PERCPU) {
			irqd_set(&desc->irq_data, IRQD_PER_CPU);
			irq_settings_set_per_cpu(desc);
		}

		if (new->flags & IRQF_ONESHOT)
			desc->istate |= IRQS_ONESHOT;

		/* Exclude IRQ from balancing if requested */
		if (new->flags & IRQF_NOBALANCING) {
			irq_settings_set_no_balancing(desc);
			irqd_set(&desc->irq_data, IRQD_NO_BALANCING);
		}

		/*自动检测irq处理*/
		if (irq_settings_can_autoenable(desc)) {
			irq_startup(desc, IRQ_RESEND, IRQ_START_COND); //????
		} else {
			/*
			 * Shared interrupts do not go well with disabling
			 * auto enable. The sharing interrupt might request
			 * it while it's still disabled and then wait for
			 * interrupts forever.
			 */
			WARN_ON_ONCE(new->flags & IRQF_SHARED);
			/* Undo nested disables: */
			desc->depth = 1;
		}

	} else if (new->flags & IRQF_TRIGGER_MASK) {
		unsigned int nmsk = new->flags & IRQF_TRIGGER_MASK;
		unsigned int omsk = irqd_get_trigger_type(&desc->irq_data);

		if (nmsk != omsk)
			/* hope the handler works with current  trigger mode */
			pr_warn("irq %d uses trigger mode %u; requested %u\n",
				irq, omsk, nmsk);
	}

	*old_ptr = new;

	irq_pm_install_action(desc, new);

	/* Reset broken irq detection when installing new handler */
	desc->irq_count = 0;
	desc->irqs_unhandled = 0;

	/*
	 * Check whether we disabled the irq via the spurious handler
	 * before. Reenable it and give it another chance.
	 */
    /*如果中断之前被虚假disable了，重新enable中断*/
	if (shared && (desc->istate & IRQS_SPURIOUS_DISABLED)) {
		desc->istate &= ~IRQS_SPURIOUS_DISABLED;
		__enable_irq(desc);
	}

	raw_spin_unlock_irqrestore(&desc->lock, flags);
	chip_bus_sync_unlock(desc);
	mutex_unlock(&desc->request_mutex);

	irq_setup_timings(desc, new);

	/*
	 * Strictly no need to wake it up, but hung_task complains
	 * when no hard interrupt wakes the thread up.
	 */
	/*唤醒中断线程*/ 
	if (new->thread)
		wake_up_process(new->thread);
	if (new->secondary)
		wake_up_process(new->secondary->thread);

	/*注册到/proc文件系统中*/
	register_irq_proc(irq, desc);
	irq_add_debugfs_entry(irq, desc);
	new->dir = NULL;
	register_handler_proc(irq, new);
	return 0;

mismatch:
	if (!(new->flags & IRQF_PROBE_SHARED)) {
		pr_err("Flags mismatch irq %d. %08x (%s) vs. %08x (%s)\n",
		       irq, new->flags, new->name, old->flags, old->name);
#ifdef CONFIG_DEBUG_SHIRQ
		dump_stack();
#endif
	}
	ret = -EBUSY;

out_unlock:
	raw_spin_unlock_irqrestore(&desc->lock, flags);

	if (!desc->action)
		irq_release_resources(desc);
out_bus_unlock:
	chip_bus_sync_unlock(desc);
	mutex_unlock(&desc->request_mutex);

out_thread:
	if (new->thread) {
		struct task_struct *t = new->thread;

		new->thread = NULL;
		kthread_stop(t);
		put_task_struct(t);
	}
	if (new->secondary && new->secondary->thread) {
		struct task_struct *t = new->secondary->thread;

		new->secondary->thread = NULL;
		kthread_stop(t);
		put_task_struct(t);
	}
out_mput:
	module_put(desc->owner);
	return ret;
}

/**
 *	setup_irq - setup an interrupt
 *	@irq: Interrupt line to setup
 *	@act: irqaction for the interrupt
 *
 * Used to statically setup interrupts in the early boot process.
 */
int setup_irq(unsigned int irq, struct irqaction *act)
{
	int retval;
	struct irq_desc *desc = irq_to_desc(irq);

	if (!desc || WARN_ON(irq_settings_is_per_cpu_devid(desc)))
		return -EINVAL;

	retval = irq_chip_pm_get(&desc->irq_data);
	if (retval < 0)
		return retval;

	retval = __setup_irq(irq, desc, act);

	if (retval)
		irq_chip_pm_put(&desc->irq_data);

	return retval;
}
EXPORT_SYMBOL_GPL(setup_irq);

/*
 * Internal function to unregister an irqaction - used to free
 * regular and special interrupts that are part of the architecture.
 */
static struct irqaction *__free_irq(unsigned int irq, void *dev_id)
{
	struct irq_desc *desc = irq_to_desc(irq);
	struct irqaction *action, **action_ptr;
	unsigned long flags;

	WARN(in_interrupt(), "Trying to free IRQ %d from IRQ context!\n", irq);

	if (!desc)
		return NULL;

	mutex_lock(&desc->request_mutex);
	chip_bus_lock(desc);
	raw_spin_lock_irqsave(&desc->lock, flags);

	/*
	 * There can be multiple actions per IRQ descriptor, find the right
	 * one based on the dev_id:
	 */
	action_ptr = &desc->action;
	for (;;) {
		action = *action_ptr;

		if (!action) {
			WARN(1, "Trying to free already-free IRQ %d\n", irq);
			raw_spin_unlock_irqrestore(&desc->lock, flags);
			chip_bus_sync_unlock(desc);
			mutex_unlock(&desc->request_mutex);
			return NULL;
		}

		if (action->dev_id == dev_id)
			break;
		action_ptr = &action->next;
	}

	/* Found it - now remove it from the list of entries: */
	*action_ptr = action->next;

	irq_pm_remove_action(desc, action);

	/* If this was the last handler, shut down the IRQ line: */
	if (!desc->action) {
		irq_settings_clr_disable_unlazy(desc);
		irq_shutdown(desc);
	}

#ifdef CONFIG_SMP
	/* make sure affinity_hint is cleaned up */
	if (WARN_ON_ONCE(desc->affinity_hint))
		desc->affinity_hint = NULL;
#endif

	raw_spin_unlock_irqrestore(&desc->lock, flags);
	/*
	 * Drop bus_lock here so the changes which were done in the chip
	 * callbacks above are synced out to the irq chips which hang
	 * behind a slow bus (I2C, SPI) before calling synchronize_irq().
	 *
	 * Aside of that the bus_lock can also be taken from the threaded
	 * handler in irq_finalize_oneshot() which results in a deadlock
	 * because synchronize_irq() would wait forever for the thread to
	 * complete, which is blocked on the bus lock.
	 *
	 * The still held desc->request_mutex() protects against a
	 * concurrent request_irq() of this irq so the release of resources
	 * and timing data is properly serialized.
	 */
	chip_bus_sync_unlock(desc);

	unregister_handler_proc(irq, action);

	/* Make sure it's not being used on another CPU: */
	synchronize_irq(irq);

#ifdef CONFIG_DEBUG_SHIRQ
	/*
	 * It's a shared IRQ -- the driver ought to be prepared for an IRQ
	 * event to happen even now it's being freed, so let's make sure that
	 * is so by doing an extra call to the handler ....
	 *
	 * ( We do this after actually deregistering it, to make sure that a
	 *   'real' IRQ doesn't run in * parallel with our fake. )
	 */
	if (action->flags & IRQF_SHARED) {
		local_irq_save(flags);
		action->handler(irq, dev_id);
		local_irq_restore(flags);
	}
#endif

	if (action->thread) {
		kthread_stop(action->thread);
		put_task_struct(action->thread);
		if (action->secondary && action->secondary->thread) {
			kthread_stop(action->secondary->thread);
			put_task_struct(action->secondary->thread);
		}
	}

	/* Last action releases resources */
	if (!desc->action) {
		/*
		 * Reaquire bus lock as irq_release_resources() might
		 * require it to deallocate resources over the slow bus.
		 */
		chip_bus_lock(desc);
		irq_release_resources(desc);
		chip_bus_sync_unlock(desc);
		irq_remove_timings(desc);
	}

	mutex_unlock(&desc->request_mutex);

	irq_chip_pm_put(&desc->irq_data);
	module_put(desc->owner);
	kfree(action->secondary);
	return action;
}

/**
 *	remove_irq - free an interrupt
 *	@irq: Interrupt line to free
 *	@act: irqaction for the interrupt
 *
 * Used to remove interrupts statically setup by the early boot process.
 */
void remove_irq(unsigned int irq, struct irqaction *act)
{
	struct irq_desc *desc = irq_to_desc(irq);

	if (desc && !WARN_ON(irq_settings_is_per_cpu_devid(desc)))
		__free_irq(irq, act->dev_id);
}
EXPORT_SYMBOL_GPL(remove_irq);

/**
 *	free_irq - free an interrupt allocated with request_irq
 *	@irq: Interrupt line to free
 *	@dev_id: Device identity to free
 *
 *	Remove an interrupt handler. The handler is removed and if the
 *	interrupt line is no longer in use by any driver it is disabled.
 *	On a shared IRQ the caller must ensure the interrupt is disabled
 *	on the card it drives before calling this function. The function
 *	does not return until any executing interrupts for this IRQ
 *	have completed.
 *
 *	This function must not be called from interrupt context.
 *
 *	Returns the devname argument passed to request_irq.
 */
const void *free_irq(unsigned int irq, void *dev_id)
{
	struct irq_desc *desc = irq_to_desc(irq);
	struct irqaction *action;
	const char *devname;

	if (!desc || WARN_ON(irq_settings_is_per_cpu_devid(desc)))
		return NULL;

#ifdef CONFIG_SMP
	if (WARN_ON(desc->affinity_notify))
		desc->affinity_notify = NULL;
#endif

	action = __free_irq(irq, dev_id);

	if (!action)
		return NULL;

	devname = action->name;
	kfree(action);
	return devname;
}
EXPORT_SYMBOL(free_irq);

/**
 *	request_threaded_irq - allocate an interrupt line
 *	@irq: Interrupt line to allocate
 *	@handler: Function to be called when the IRQ occurs.
 *		  Primary handler for threaded interrupts
 *		  If NULL and thread_fn != NULL the default
 *		  primary handler is installed
 *	@thread_fn: Function called from the irq handler thread
 *		    If NULL, no irq thread is created
 *	@irqflags: Interrupt type flags
 *	@devname: An ascii name for the claiming device
 *	@dev_id: A cookie passed back to the handler function
 *
 *	This call allocates interrupt resources and enables the
 *	interrupt line and IRQ handling. From the point this
 *	call is made your handler function may be invoked. Since
 *	your handler function must clear any interrupt the board
 *	raises, you must take care both to initialise your hardware
 *	and to set up the interrupt handler in the right order.
 *
 *	If you want to set up a threaded irq handler for your device
 *	then you need to supply @handler and @thread_fn. @handler is
 *	still called in hard interrupt context and has to check
 *	whether the interrupt originates from the device. If yes it
 *	needs to disable the interrupt on the device and return
 *	IRQ_WAKE_THREAD which will wake up the handler thread and run
 *	@thread_fn. This split handler design is necessary to support
 *	shared interrupts.
 *
 *	Dev_id must be globally unique. Normally the address of the
 *	device data structure is used as the cookie. Since the handler
 *	receives this value it makes sense to use it.
 *
 *	If your interrupt is shared you must pass a non NULL dev_id
 *	as this is required when freeing the interrupt.
 *
 *	Flags:
 *
 *	IRQF_SHARED		Interrupt is shared
 *	IRQF_TRIGGER_*		Specify active edge(s) or level
 *
 */
/*
三个关键的数据结构:
1)struct irqaction
2)struct irq_desc
3)struct irq_chip

目前接口有两套:
1)传统中断(上半部与下半部)
2)线程化中断申请.主要目的是把中断上下文的任务迁移到线程中,减少系统关中断的时间,增强系统的实时性.
若thread_fn为NULL,handler不为空: 传统irq申请
handler为空,thread_fn不为空: 线程化中断申请
handler,thread_fn都不为空:视具体情况而定.
ontshot为线程化中断.
强制中断线程化:强制所有可转换的中断转变为线程化中断.
*/
int request_threaded_irq(unsigned int irq, irq_handler_t handler,
			 irq_handler_t thread_fn, unsigned long irqflags,
			 const char *devname, void *dev_id)
{
	struct irqaction *action;
	struct irq_desc *desc;
	int retval;

	if (irq == IRQ_NOTCONNECTED)
		return -ENOTCONN;

	/*
	 * Sanity-check: shared interrupts must pass in a real dev-ID,
	 * otherwise we'll have trouble later trying to figure out
	 * which interrupt is which (messes up the interrupt freeing
	 * logic etc).
	 *
	 * Also IRQF_COND_SUSPEND only makes sense for shared interrupts and
	 * it cannot be set along with IRQF_NO_SUSPEND.
	 */
    /* 
    IRQF_SHARED:表示几个设备共用一个中断 
    仅中断号不能区分多个共享者,所以需要额外的参数区分是否是自已的中断.
    */
	if (((irqflags & IRQF_SHARED) && !dev_id) ||
	    (!(irqflags & IRQF_SHARED) && (irqflags & IRQF_COND_SUSPEND)) ||
	    ((irqflags & IRQF_NO_SUSPEND) && (irqflags & IRQF_COND_SUSPEND)))
		return -EINVAL;

    /*a1.获取irq 描述符*/
	desc = irq_to_desc(irq);
	if (!desc)
		return -EINVAL;
    /*
<<<<<<< HEAD
    _IRQ_NOREQUEST表示不能请求中断:对于级联的中断控制器,若中断控制器某个中断用于级联(中转), 
    即意味着此中断对用户是不可见的,自然而然就不能申请中断
=======
    _IRQ_NOREQUEST表示不能请求中断:对于级联的中断控制器,若中断控制器某个中断用于中转(级联), 
    即意味着此中断对用户是不可见的,自然而然就不能申请中断 
>>>>>>> 2452f4c5
    _IRQ_PER_CPU_DEVID:表示中断是PER_CPU私有的,即私有外设中断(PPI),如本地时钟,用户不可申请.
    */
	if (!irq_settings_can_request(desc) ||
	    WARN_ON(irq_settings_is_per_cpu_devid(desc)))
		return -EINVAL;

    /*
    无handler且thread_fn不为空,表示线程中断化
    irq_default_primary_handler为默认线程中断化处理handler,可用于oneshot中断.
    */
	if (!handler) {
		if (!thread_fn)
			return -EINVAL;
		handler = irq_default_primary_handler;
	}

    /*a2.分配并初始化irq action*/
	action = kzalloc(sizeof(struct irqaction), GFP_KERNEL);
	if (!action)
		return -ENOMEM;

	action->handler = handler;
	action->thread_fn = thread_fn;
	action->flags = irqflags;
	action->name = devname;
	action->dev_id = dev_id;

	retval = irq_chip_pm_get(&desc->irq_data);
	if (retval < 0) {
		kfree(action);
		return retval;
	}

    /*a3.注册irq action*/
	retval = __setup_irq(irq, desc, action);

	if (retval) {
		irq_chip_pm_put(&desc->irq_data);
		kfree(action->secondary);
		kfree(action);
	}

#ifdef CONFIG_DEBUG_SHIRQ_FIXME
	if (!retval && (irqflags & IRQF_SHARED)) {
		/*
		 * It's a shared IRQ -- the driver ought to be prepared for it
		 * to happen immediately, so let's make sure....
		 * We disable the irq to make sure that a 'real' IRQ doesn't
		 * run in parallel with our fake.
		 */
		unsigned long flags;

		disable_irq(irq);
		local_irq_save(flags);

		handler(irq, dev_id);

		local_irq_restore(flags);
		enable_irq(irq);
	}
#endif
	return retval;
}
EXPORT_SYMBOL(request_threaded_irq);

/**
 *	request_any_context_irq - allocate an interrupt line
 *	@irq: Interrupt line to allocate
 *	@handler: Function to be called when the IRQ occurs.
 *		  Threaded handler for threaded interrupts.
 *	@flags: Interrupt type flags
 *	@name: An ascii name for the claiming device
 *	@dev_id: A cookie passed back to the handler function
 *
 *	This call allocates interrupt resources and enables the
 *	interrupt line and IRQ handling. It selects either a
 *	hardirq or threaded handling method depending on the
 *	context.
 *
 *	On failure, it returns a negative value. On success,
 *	it returns either IRQC_IS_HARDIRQ or IRQC_IS_NESTED.
 */
int request_any_context_irq(unsigned int irq, irq_handler_t handler,
			    unsigned long flags, const char *name, void *dev_id)
{
	struct irq_desc *desc;
	int ret;

	if (irq == IRQ_NOTCONNECTED)
		return -ENOTCONN;

	desc = irq_to_desc(irq);
	if (!desc)
		return -EINVAL;

	if (irq_settings_is_nested_thread(desc)) {
		ret = request_threaded_irq(irq, NULL, handler,
					   flags, name, dev_id);
		return !ret ? IRQC_IS_NESTED : ret;
	}

	ret = request_irq(irq, handler, flags, name, dev_id);
	return !ret ? IRQC_IS_HARDIRQ : ret;
}
EXPORT_SYMBOL_GPL(request_any_context_irq);

void enable_percpu_irq(unsigned int irq, unsigned int type)
{
	unsigned int cpu = smp_processor_id();
	unsigned long flags;
	struct irq_desc *desc = irq_get_desc_lock(irq, &flags, IRQ_GET_DESC_CHECK_PERCPU);

	if (!desc)
		return;

	/*
	 * If the trigger type is not specified by the caller, then
	 * use the default for this interrupt.
	 */
	type &= IRQ_TYPE_SENSE_MASK;
	if (type == IRQ_TYPE_NONE)
		type = irqd_get_trigger_type(&desc->irq_data);

	if (type != IRQ_TYPE_NONE) {
		int ret;

		ret = __irq_set_trigger(desc, type);

		if (ret) {
			WARN(1, "failed to set type for IRQ%d\n", irq);
			goto out;
		}
	}

	irq_percpu_enable(desc, cpu);
out:
	irq_put_desc_unlock(desc, flags);
}
EXPORT_SYMBOL_GPL(enable_percpu_irq);

/**
 * irq_percpu_is_enabled - Check whether the per cpu irq is enabled
 * @irq:	Linux irq number to check for
 *
 * Must be called from a non migratable context. Returns the enable
 * state of a per cpu interrupt on the current cpu.
 */
bool irq_percpu_is_enabled(unsigned int irq)
{
	unsigned int cpu = smp_processor_id();
	struct irq_desc *desc;
	unsigned long flags;
	bool is_enabled;

	desc = irq_get_desc_lock(irq, &flags, IRQ_GET_DESC_CHECK_PERCPU);
	if (!desc)
		return false;

	is_enabled = cpumask_test_cpu(cpu, desc->percpu_enabled);
	irq_put_desc_unlock(desc, flags);

	return is_enabled;
}
EXPORT_SYMBOL_GPL(irq_percpu_is_enabled);

void disable_percpu_irq(unsigned int irq)
{
	unsigned int cpu = smp_processor_id();
	unsigned long flags;
	struct irq_desc *desc = irq_get_desc_lock(irq, &flags, IRQ_GET_DESC_CHECK_PERCPU);

	if (!desc)
		return;

	irq_percpu_disable(desc, cpu);
	irq_put_desc_unlock(desc, flags);
}
EXPORT_SYMBOL_GPL(disable_percpu_irq);

/*
 * Internal function to unregister a percpu irqaction.
 */
static struct irqaction *__free_percpu_irq(unsigned int irq, void __percpu *dev_id)
{
	struct irq_desc *desc = irq_to_desc(irq);
	struct irqaction *action;
	unsigned long flags;

	WARN(in_interrupt(), "Trying to free IRQ %d from IRQ context!\n", irq);

	if (!desc)
		return NULL;

	raw_spin_lock_irqsave(&desc->lock, flags);

	action = desc->action;
	if (!action || action->percpu_dev_id != dev_id) {
		WARN(1, "Trying to free already-free IRQ %d\n", irq);
		goto bad;
	}

	if (!cpumask_empty(desc->percpu_enabled)) {
		WARN(1, "percpu IRQ %d still enabled on CPU%d!\n",
		     irq, cpumask_first(desc->percpu_enabled));
		goto bad;
	}

	/* Found it - now remove it from the list of entries: */
	desc->action = NULL;

	raw_spin_unlock_irqrestore(&desc->lock, flags);

	unregister_handler_proc(irq, action);

	irq_chip_pm_put(&desc->irq_data);
	module_put(desc->owner);
	return action;

bad:
	raw_spin_unlock_irqrestore(&desc->lock, flags);
	return NULL;
}

/**
 *	remove_percpu_irq - free a per-cpu interrupt
 *	@irq: Interrupt line to free
 *	@act: irqaction for the interrupt
 *
 * Used to remove interrupts statically setup by the early boot process.
 */
void remove_percpu_irq(unsigned int irq, struct irqaction *act)
{
	struct irq_desc *desc = irq_to_desc(irq);

	if (desc && irq_settings_is_per_cpu_devid(desc))
	    __free_percpu_irq(irq, act->percpu_dev_id);
}

/**
 *	free_percpu_irq - free an interrupt allocated with request_percpu_irq
 *	@irq: Interrupt line to free
 *	@dev_id: Device identity to free
 *
 *	Remove a percpu interrupt handler. The handler is removed, but
 *	the interrupt line is not disabled. This must be done on each
 *	CPU before calling this function. The function does not return
 *	until any executing interrupts for this IRQ have completed.
 *
 *	This function must not be called from interrupt context.
 */
void free_percpu_irq(unsigned int irq, void __percpu *dev_id)
{
	struct irq_desc *desc = irq_to_desc(irq);

	if (!desc || !irq_settings_is_per_cpu_devid(desc))
		return;

	chip_bus_lock(desc);
	kfree(__free_percpu_irq(irq, dev_id));
	chip_bus_sync_unlock(desc);
}
EXPORT_SYMBOL_GPL(free_percpu_irq);

/**
 *	setup_percpu_irq - setup a per-cpu interrupt
 *	@irq: Interrupt line to setup
 *	@act: irqaction for the interrupt
 *
 * Used to statically setup per-cpu interrupts in the early boot process.
 */
int setup_percpu_irq(unsigned int irq, struct irqaction *act)
{
	struct irq_desc *desc = irq_to_desc(irq);
	int retval;

	if (!desc || !irq_settings_is_per_cpu_devid(desc))
		return -EINVAL;

	retval = irq_chip_pm_get(&desc->irq_data);
	if (retval < 0)
		return retval;

	retval = __setup_irq(irq, desc, act);

	if (retval)
		irq_chip_pm_put(&desc->irq_data);

	return retval;
}

/**
 *	__request_percpu_irq - allocate a percpu interrupt line
 *	@irq: Interrupt line to allocate
 *	@handler: Function to be called when the IRQ occurs.
 *	@flags: Interrupt type flags (IRQF_TIMER only)
 *	@devname: An ascii name for the claiming device
 *	@dev_id: A percpu cookie passed back to the handler function
 *
 *	This call allocates interrupt resources and enables the
 *	interrupt on the local CPU. If the interrupt is supposed to be
 *	enabled on other CPUs, it has to be done on each CPU using
 *	enable_percpu_irq().
 *
 *	Dev_id must be globally unique. It is a per-cpu variable, and
 *	the handler gets called with the interrupted CPU's instance of
 *	that variable.
 */
int __request_percpu_irq(unsigned int irq, irq_handler_t handler,
			 unsigned long flags, const char *devname,
			 void __percpu *dev_id)
{
	struct irqaction *action;
	struct irq_desc *desc;
	int retval;

	if (!dev_id)
		return -EINVAL;

	desc = irq_to_desc(irq);
	if (!desc || !irq_settings_can_request(desc) ||
	    !irq_settings_is_per_cpu_devid(desc))
		return -EINVAL;

	if (flags && flags != IRQF_TIMER)
		return -EINVAL;

	action = kzalloc(sizeof(struct irqaction), GFP_KERNEL);
	if (!action)
		return -ENOMEM;

	action->handler = handler;
	action->flags = flags | IRQF_PERCPU | IRQF_NO_SUSPEND;
	action->name = devname;
	action->percpu_dev_id = dev_id;

	retval = irq_chip_pm_get(&desc->irq_data);
	if (retval < 0) {
		kfree(action);
		return retval;
	}

	retval = __setup_irq(irq, desc, action);

	if (retval) {
		irq_chip_pm_put(&desc->irq_data);
		kfree(action);
	}

	return retval;
}
EXPORT_SYMBOL_GPL(__request_percpu_irq);

/**
 *	irq_get_irqchip_state - returns the irqchip state of a interrupt.
 *	@irq: Interrupt line that is forwarded to a VM
 *	@which: One of IRQCHIP_STATE_* the caller wants to know about
 *	@state: a pointer to a boolean where the state is to be storeed
 *
 *	This call snapshots the internal irqchip state of an
 *	interrupt, returning into @state the bit corresponding to
 *	stage @which
 *
 *	This function should be called with preemption disabled if the
 *	interrupt controller has per-cpu registers.
 */
int irq_get_irqchip_state(unsigned int irq, enum irqchip_irq_state which,
			  bool *state)
{
	struct irq_desc *desc;
	struct irq_data *data;
	struct irq_chip *chip;
	unsigned long flags;
	int err = -EINVAL;

	desc = irq_get_desc_buslock(irq, &flags, 0);
	if (!desc)
		return err;

	data = irq_desc_get_irq_data(desc);

	do {
		chip = irq_data_get_irq_chip(data);
		if (chip->irq_get_irqchip_state)
			break;
#ifdef CONFIG_IRQ_DOMAIN_HIERARCHY
		data = data->parent_data;
#else
		data = NULL;
#endif
	} while (data);

	if (data)
		err = chip->irq_get_irqchip_state(data, which, state);

	irq_put_desc_busunlock(desc, flags);
	return err;
}
EXPORT_SYMBOL_GPL(irq_get_irqchip_state);

/**
 *	irq_set_irqchip_state - set the state of a forwarded interrupt.
 *	@irq: Interrupt line that is forwarded to a VM
 *	@which: State to be restored (one of IRQCHIP_STATE_*)
 *	@val: Value corresponding to @which
 *
 *	This call sets the internal irqchip state of an interrupt,
 *	depending on the value of @which.
 *
 *	This function should be called with preemption disabled if the
 *	interrupt controller has per-cpu registers.
 */
int irq_set_irqchip_state(unsigned int irq, enum irqchip_irq_state which,
			  bool val)
{
	struct irq_desc *desc;
	struct irq_data *data;
	struct irq_chip *chip;
	unsigned long flags;
	int err = -EINVAL;

	desc = irq_get_desc_buslock(irq, &flags, 0);
	if (!desc)
		return err;

	data = irq_desc_get_irq_data(desc);

	do {
		chip = irq_data_get_irq_chip(data);
		if (chip->irq_set_irqchip_state)
			break;
#ifdef CONFIG_IRQ_DOMAIN_HIERARCHY
		data = data->parent_data;
#else
		data = NULL;
#endif
	} while (data);

	if (data)
		err = chip->irq_set_irqchip_state(data, which, val);

	irq_put_desc_busunlock(desc, flags);
	return err;
}
EXPORT_SYMBOL_GPL(irq_set_irqchip_state);<|MERGE_RESOLUTION|>--- conflicted
+++ resolved
@@ -1176,15 +1176,13 @@
 	 * Check whether the interrupt nests into another interrupt
 	 * thread.
 	 */
-<<<<<<< HEAD
-	/*
-	nested中断无需primary handler
-	*/ 
-=======
     /*
-    检测中断是否嵌套入另一个中断线程
+    检测中断是否嵌套入另一个中断线程,nested中断无需primary handler.
+    nested irq:多个中断共用父中断的thread handler.
+    假设有A<--B两个中断控制器级联,若A、B都是GIC,A、B响应中断的速度都非常快,中断处理时间很短,
+    但若B是慢速总线 gpio扩展,需要慢速总线读取IRQ的状态,无法在禁用IRQ的状态下快速的处理,影响系统响应速度,
+    所以需要在线程中mask父IRQ request line,直到处理完成.子级的IRQ处理共用此线程处理.
     */
->>>>>>> 2452f4c5
 	nested = irq_settings_is_nested_thread(desc);
 	if (nested) {
 		if (!new->thread_fn) {
@@ -1198,11 +1196,10 @@
 		 */
 		new->handler = irq_nested_primary_handler;
 	} else {
-<<<<<<< HEAD
-		/*强制中断线程化处理:并非所有的中断能够中断线程化的*/
-=======
-        /*检测中断是否可以线程化<从硬件层面来看 如timer时钟中断就不能中断线程化>*/
->>>>>>> 2452f4c5
+		/*
+		强制中断线程化处理:并非所有的中断能够中断线程化的
+		<从硬件层面来看 如timer时钟中断就不能中断线程化>
+		*/
 		if (irq_settings_can_thread(desc)) {
 			ret = irq_setup_forced_threading(new); //????
 			if (ret)
@@ -1215,11 +1212,7 @@
 	 * and the interrupt does not nest into another interrupt
 	 * thread.
 	 */
-<<<<<<< HEAD
-	/*设置非nested中断的线程化*/ 
-=======
-    /*非嵌套的线程化中断创建线程*/
->>>>>>> 2452f4c5
+    /*非nested的线程化中断创建线程*/
 	if (new->thread_fn && !nested) {
 		ret = setup_irq_thread(new, irq, false); //一级线程
 		if (ret)
@@ -1259,11 +1252,7 @@
 	chip_bus_lock(desc);
 
 	/* First installed action requests resources. */
-<<<<<<< HEAD
-	/*硬件中断资源初始化:如设置gpio为中断引脚*/
-=======
-    /*首次安装action需进行一些初始化*/
->>>>>>> 2452f4c5
+    /*首次安装action需进行一些初始化:如设置gpio为中断引脚*/
 	if (!desc->action) {
 		ret = irq_request_resources(desc);
 		if (ret) {
@@ -1837,13 +1826,8 @@
 	if (!desc)
 		return -EINVAL;
     /*
-<<<<<<< HEAD
-    _IRQ_NOREQUEST表示不能请求中断:对于级联的中断控制器,若中断控制器某个中断用于级联(中转), 
-    即意味着此中断对用户是不可见的,自然而然就不能申请中断
-=======
     _IRQ_NOREQUEST表示不能请求中断:对于级联的中断控制器,若中断控制器某个中断用于中转(级联), 
-    即意味着此中断对用户是不可见的,自然而然就不能申请中断 
->>>>>>> 2452f4c5
+    即意味着此中断对用户是不可见的,自然而然就不能申请中断,但此中断仍然会有hander,用于irq映射
     _IRQ_PER_CPU_DEVID:表示中断是PER_CPU私有的,即私有外设中断(PPI),如本地时钟,用户不可申请.
     */
 	if (!irq_settings_can_request(desc) ||
